# Licensed to the Apache Software Foundation (ASF) under one
# or more contributor license agreements.  See the NOTICE file
# distributed with this work for additional information
# regarding copyright ownership.  The ASF licenses this file
# to you under the Apache License, Version 2.0 (the
# "License"); you may not use this file except in compliance
# with the License.  You may obtain a copy of the License at
#
#   http://www.apache.org/licenses/LICENSE-2.0
#
# Unless required by applicable law or agreed to in writing,
# software distributed under the License is distributed on an
# "AS IS" BASIS, WITHOUT WARRANTIES OR CONDITIONS OF ANY
# KIND, either express or implied.  See the License for the
# specific language governing permissions and limitations
# under the License.

[package]
name = "datafusion-execution"
description = "Execution configuration support for DataFusion query engine"
keywords = ["arrow", "query", "sql"]
readme = "README.md"
version = { workspace = true }
edition = { workspace = true }
homepage = { workspace = true }
repository = { workspace = true }
license = { workspace = true }
authors = { workspace = true }
rust-version = { workspace = true }

[lints]
workspace = true

[lib]
name = "datafusion_execution"
path = "src/lib.rs"

[dependencies]
arrow = { workspace = true }
dashmap = { workspace = true }
datafusion-common = { workspace = true, default-features = true }
datafusion-expr = { workspace = true }
futures = { workspace = true }
log = { workspace = true }
object_store = { workspace = true }
parking_lot = { workspace = true }
rand = { workspace = true }
tempfile = { workspace = true }
url = { workspace = true }
<<<<<<< HEAD
bytes = { workspace = true }
parquet = { workspace = true, default-features = true }
=======

[dev-dependencies]
chrono = { workspace = true }
>>>>>>> 405b99ce
<|MERGE_RESOLUTION|>--- conflicted
+++ resolved
@@ -47,11 +47,8 @@
 rand = { workspace = true }
 tempfile = { workspace = true }
 url = { workspace = true }
-<<<<<<< HEAD
 bytes = { workspace = true }
 parquet = { workspace = true, default-features = true }
-=======
 
 [dev-dependencies]
-chrono = { workspace = true }
->>>>>>> 405b99ce
+chrono = { workspace = true }